<<<<<<< HEAD
# streamlit_app/tools/leads.py
=======
>>>>>>> 53036c28
from __future__ import annotations
from pathlib import Path
from datetime import datetime
import os, re, sqlite3
import streamlit as st

<<<<<<< HEAD
# Optional .env (safe if not installed)
=======
# Optional .env support (safe if not installed)
>>>>>>> 53036c28
try:
    from dotenv import load_dotenv  # type: ignore
    load_dotenv()
except Exception:
    pass

<<<<<<< HEAD
# Lazy imports so CI can import without heavy deps
=======
# Lazy imports so CI can import without extras
>>>>>>> 53036c28
try:
    import pandas as pd  # type: ignore
except Exception:
    pd = None  # type: ignore

try:
    from supabase import create_client  # type: ignore
except Exception:
    create_client = None  # type: ignore

<<<<<<< HEAD
# Reusable About/How-to block (fallback if helper missing)
try:
    from streamlit_app.tools._common import about  # type: ignore
except Exception:
    def about(description: str, howto_md: str, deps_cmd: str | None = None, notes: str | None = None):
        with st.expander("About / How to", expanded=False):
            st.markdown(description)
            st.markdown("**How to use**")
            st.markdown(howto_md)
            if deps_cmd:
                st.markdown("**Install (local)**")
                st.code(deps_cmd, language="bash")
            if notes:
                st.info(notes)
=======
from streamlit_app.tools._common import about  # our reusable About/How-to block
>>>>>>> 53036c28

DATA_DIR = Path("data")
CSV_FILE = DATA_DIR / "leads.csv"
SQLITE_FILE = DATA_DIR / "leads.db"
SQLITE_TABLE = "leads"
SUPABASE_TABLE = "leads"

COLUMNS = ["created_at","name","email","company","source","status","notes"]
STATUS_CHOICES = ["New","Contacted","Qualified","Won","Lost"]
SOURCE_CHOICES = ["Website","Referral","LinkedIn","Inbound","Outbound","Event","Other"]

# ---------- utils ----------
def _valid_email(s: str) -> bool:
<<<<<<< HEAD
    if not s:
        return True
=======
    if not s: return True
>>>>>>> 53036c28
    return bool(re.match(r"^[^@\s]+@[^@\s]+\.[^@\s]+$", s.strip()))

def _empty_df():
    assert pd is not None, "pandas required at runtime"
    return pd.DataFrame(columns=COLUMNS)  # type: ignore[attr-defined]

def _ensure_schema(df):
    for c in COLUMNS:
<<<<<<< HEAD
        if c not in df.columns:
            df[c] = ""
=======
        if c not in df.columns: df[c] = ""
>>>>>>> 53036c28
    return df[[c for c in COLUMNS if c in df.columns]]

# ---------- CSV ----------
def _load_df_csv():
    assert pd is not None, "pandas required at runtime"
    DATA_DIR.mkdir(parents=True, exist_ok=True)
<<<<<<< HEAD
    if not CSV_FILE.exists():
        return _empty_df()
=======
    if not CSV_FILE.exists(): return _empty_df()
>>>>>>> 53036c28
    try:
        df = pd.read_csv(CSV_FILE)  # type: ignore[attr-defined]
    except Exception as e:
        st.error(f"Couldn't read {CSV_FILE}: {e}")
        st.info("Close it in Excel if open. Starting empty.")
        return _empty_df()
    return _ensure_schema(df)

def _save_df_csv(df):
    try:
        df.to_csv(CSV_FILE, index=False)  # type: ignore[attr-defined]
        st.toast(f"Saved to {CSV_FILE}", icon="✅")
    except PermissionError:
        st.error("Save failed: CSV locked by another program (Excel). Close it and click **Retry save**.")
    except Exception as e:
        st.error(f"Save failed: {e}")

# ---------- SQLite ----------
def _init_sqlite():
    DATA_DIR.mkdir(parents=True, exist_ok=True)
    con = sqlite3.connect(str(SQLITE_FILE))
<<<<<<< HEAD
    con.execute(
        f"""
=======
    con.execute(f"""
>>>>>>> 53036c28
        CREATE TABLE IF NOT EXISTS {SQLITE_TABLE} (
            created_at TEXT, name TEXT, email TEXT UNIQUE, company TEXT,
            source TEXT, status TEXT, notes TEXT
        )
<<<<<<< HEAD
        """
    )
=======
    """)
>>>>>>> 53036c28
    return con

def _load_df_sqlite():
    assert pd is not None, "pandas required at runtime"
    con = _init_sqlite()
    try:
        df = pd.read_sql_query(f"SELECT * FROM {SQLITE_TABLE}", con)  # type: ignore[attr-defined]
    finally:
        con.close()
    return _ensure_schema(df)

def _save_df_sqlite(df):
    con = _init_sqlite()
    try:
<<<<<<< HEAD
        con.execute(f"DELETE FROM {SQLITE_TABLE}")
        con.commit()
=======
        con.execute(f"DELETE FROM {SQLITE_TABLE}"); con.commit()
>>>>>>> 53036c28
        df.to_sql(SQLITE_TABLE, con, if_exists="append", index=False)  # type: ignore[attr-defined]
        st.toast(f"Saved to {SQLITE_FILE}", icon="✅")
    except Exception as e:
        st.error(f"Save failed: {e}")
    finally:
        con.close()

# ---------- Supabase ----------
def _get_supabase_client():
    url = os.environ.get("SUPABASE_URL")
<<<<<<< HEAD
    key = (
        os.environ.get("SUPABASE_SERVICE_ROLE_KEY")
        or os.environ.get("SUPABASE_KEY")
        or os.environ.get("SUPABASE_ANON_KEY")
    )
    if create_client is None:
        return None, 'Install client: pip install "supabase>=2,<3"'
    if not url or not key:
        return None, "Set SUPABASE_URL and SUPABASE_SERVICE_ROLE_KEY in your environment."
=======
    key = os.environ.get("SUPABASE_SERVICE_ROLE_KEY") or os.environ.get("SUPABASE_KEY") or os.environ.get("SUPABASE_ANON_KEY")
    if create_client is None: return None, 'Install client: pip install "supabase>=2,<3"'
    if not url or not key: return None, "Set SUPABASE_URL and SUPABASE_SERVICE_ROLE_KEY in your environment."
>>>>>>> 53036c28
    try:
        return create_client(url, key), None
    except Exception as e:
        return None, f"Could not create Supabase client: {e}"

def _load_df_supabase():
    assert pd is not None, "pandas required at runtime"
    client, err = _get_supabase_client()
<<<<<<< HEAD
    if err:
        st.warning(err)
        return _empty_df()
=======
    if err: st.warning(err); return _empty_df()
>>>>>>> 53036c28
    try:
        res = client.table(SUPABASE_TABLE).select("*").execute()
        df = pd.DataFrame(res.data or [])  # type: ignore[attr-defined]
        return _ensure_schema(df)
    except Exception as e:
        st.error(f"Failed to load from Supabase: {e}")
        return _empty_df()

def _save_df_supabase(df):
    client, err = _get_supabase_client()
<<<<<<< HEAD
    if err:
        st.error(err)
        return
=======
    if err: st.error(err); return
>>>>>>> 53036c28
    try:
        up = df.copy()
        if "email" in up.columns:
            up["email"] = up["email"].astype(str).str.strip().str.lower()
        payload = up[COLUMNS].to_dict(orient="records")  # type: ignore[attr-defined]
        client.table(SUPABASE_TABLE).upsert(payload, on_conflict="email").execute()
        st.toast("Saved to Supabase", icon="✅")
    except Exception as e:
        st.error(f"Failed to save to Supabase: {e}")

# ---------- UI ----------
def app():
    st.title("Leads Tracker")
    about(
        description="Mini CRM for capturing leads. Backends: **CSV** (default), **SQLite** (local), **Supabase** (cloud).",
<<<<<<< HEAD
        howto_md=(
            "1. Fill **Add a lead** → **Add lead**.  \n"
            "2. Use **Filters** to search.  \n"
            "3. Edit inline in the table → **Apply edited changes**.  \n"
            "4. **Settings**: choose backend & duplicate handling.  \n"
            "5. **Download** CSV / **Upload** CSV / use **Retry save** if the CSV was locked."
        ),
        deps_cmd='pip install streamlit pandas "supabase>=2,<3" python-dotenv',
        notes="Local files live in `data/` and are ignored by git. Supabase table name: `leads`.",
=======
        howto_md="""1. Fill **Add a lead** → **Add lead**.  
2. Use **Filters** to search.  
3. Edit inline in the table → **Apply edited changes**.  
4. **Settings**: choose backend & duplicate handling.  
5. **Download** CSV / **Upload** CSV / use **Retry save** if the CSV was locked.""",
        deps_cmd='pip install streamlit pandas "supabase>=2,<3" python-dotenv',
        notes="Local files live in `data/` and are ignored by git. Supabase table name: `leads`."
>>>>>>> 53036c28
    )

    if pd is None:
        st.warning("This tool needs **pandas**. Install and refresh:\n\n```bash\npip install pandas\n```")
        return

    # Settings
    with st.expander("Settings", expanded=False):
<<<<<<< HEAD
        backend_label = st.selectbox(
            "Storage backend", ["CSV (local)", "SQLite (local)", "Supabase (cloud)"], key="leads_backend"
        )
        dup_mode = st.radio(
            "When a duplicate email is added",
            ["Update existing by email", "Allow duplicate row"],
            horizontal=True,
            key="dup_mode",
        )
=======
        backend_label = st.selectbox("Storage backend", ["CSV (local)","SQLite (local)","Supabase (cloud)"], key="leads_backend")
        dup_mode = st.radio("When a duplicate email is added", ["Update existing by email","Allow duplicate row"], horizontal=True, key="dup_mode")
>>>>>>> 53036c28
        require_valid = st.checkbox("Require valid email format", value=True, key="require_valid_email")
        if backend_label.startswith("Supabase"):
            if st.button("Test Supabase connection"):
                client, err = _get_supabase_client()
                st.success("Connected!") if client and not err else st.error(err or "Unknown error")

    # Choose backend
    if backend_label.startswith("CSV"):
        load_df, save_df = _load_df_csv, _save_df_csv
    elif backend_label.startswith("SQLite"):
        load_df, save_df = _load_df_sqlite, _save_df_sqlite
    else:
        load_df, save_df = _load_df_supabase, _save_df_supabase

    df = _ensure_schema(load_df())

    # Add lead
    st.subheader("Add a lead")
    with st.form("new_lead", clear_on_submit=True):
        c1, c2 = st.columns(2)
        name = c1.text_input("Name*", placeholder="Jane Doe")
        email = c2.text_input("Email", placeholder="jane@example.com")
        company = c1.text_input("Company / Org", placeholder="Acme Ltd")
        source = c2.selectbox("Source", SOURCE_CHOICES, index=0)
        status = c1.selectbox("Status", STATUS_CHOICES, index=0)
        notes = st.text_area("Notes", placeholder="Context, next steps, etc.")
        submitted = st.form_submit_button("Add lead")

    if submitted:
        if not name.strip() and not email.strip():
            st.error("Please add at least a Name or an Email.")
        elif require_valid and not _valid_email(email.strip()):
            st.error("Email looks invalid.")
        else:
            row = {
                "created_at": datetime.utcnow().isoformat(timespec="seconds") + "Z",
                "name": name.strip(),
                "email": email.strip().lower(),
                "company": company.strip(),
                "source": source,
                "status": status,
                "notes": notes.strip(),
            }
            if row["email"]:
                mask = df["email"].astype(str).str.lower() == row["email"]
                if mask.any() and st.session_state.get("dup_mode") == "Update existing by email":
                    idx = df[mask].index[0]
<<<<<<< HEAD
                    for k in ["name", "company", "source", "status", "notes"]:
=======
                    for k in ["name","company","source","status","notes"]:
>>>>>>> 53036c28
                        df.loc[idx, k] = row[k]
                    st.info("Updated existing lead by email.")
                else:
                    df = pd.concat([df, pd.DataFrame([row])], ignore_index=True)  # type: ignore[attr-defined]
                    st.success(f"Added: {row['name'] or row['email'] or '(no name)'}")
            else:
                df = pd.concat([df, pd.DataFrame([row])], ignore_index=True)  # type: ignore[attr-defined]
                st.success(f"Added: {row['name'] or '(no name)'}")
<<<<<<< HEAD
            df = _ensure_schema(df)
            save_df(df)
=======
            df = _ensure_schema(df); save_df(df)
>>>>>>> 53036c28

    # Filters
    with st.expander("Filters", expanded=True):
        q = st.text_input("Search (name, email, company, notes)")
        status_filter = st.multiselect("Status", STATUS_CHOICES, default=STATUS_CHOICES)
        src_values = sorted([s for s in df["source"].dropna().unique().tolist() if s])
        source_filter = st.multiselect("Source", src_values, default=src_values)
<<<<<<< HEAD
        if st.button("Reset filters"):
            st.rerun()
=======
        if st.button("Reset filters"): st.rerun()
>>>>>>> 53036c28

    filtered = df.copy()
    if q:
        ql = q.lower()
        filtered = filtered[ filtered.apply(lambda r: ql in " ".join(str(r[c]) for c in ["name","email","company","notes"]).lower(), axis=1) ]
    if status_filter:
        filtered = filtered[ filtered["status"].isin(status_filter) ]
    if source_filter:
        filtered = filtered[ filtered["source"].isin(source_filter) ]

    # Table + inline edit
    st.subheader(f"Leads ({len(filtered)})")
<<<<<<< HEAD
    if filtered.empty:
        st.info("No rows match your filters.")
    edited = st.data_editor(
        filtered, key="leads_editor", width="stretch", height=350, num_rows="fixed"
    )
=======
    if filtered.empty: st.info("No rows match your filters.")
    edited = st.data_editor(filtered, key="leads_editor", use_container_width=True, height=350, num_rows="fixed")
>>>>>>> 53036c28
    if st.button("Apply edited changes"):
        for idx in edited.index:
            for col in COLUMNS:
                if col in edited.columns:
                    df.loc[idx, col] = edited.loc[idx, col]
<<<<<<< HEAD
        df = _ensure_schema(df)
        save_df(df)
        st.success("Edits saved.")
=======
        df = _ensure_schema(df); save_df(df); st.success("Edits saved.")
>>>>>>> 53036c28

    # Quick update
    if not filtered.empty:
        with st.expander("Quick Update"):
            options = list(filtered.index)
            labels = [f"{i}: {filtered.loc[i,'name']} [{filtered.loc[i,'status']}]"] if options else []
<<<<<<< HEAD
            pick = st.selectbox(
                "Pick a row",
                options,
                format_func=lambda i: labels[options.index(i)] if options else str(i),
            )
            new_status = st.selectbox("New status", STATUS_CHOICES)
            c1, c2 = st.columns(2)
            if c1.button("Update status"):
                df.loc[pick, "status"] = new_status
                save_df(df)
                st.success("Status updated!")
            if c2.button("Delete selected row"):
                df = df.drop(index=pick).reset_index(drop=True)
                save_df(df)
                st.success("Row deleted.")
=======
            pick = st.selectbox("Pick a row", options, format_func=lambda i: labels[options.index(i)] if options else str(i))
            new_status = st.selectbox("New status", STATUS_CHOICES)
            c1, c2 = st.columns(2)
            if c1.button("Update status"):
                df.loc[pick,"status"] = new_status; save_df(df); st.success("Status updated!")
            if c2.button("Delete selected row"):
                df = df.drop(index=pick).reset_index(drop=True); save_df(df); st.success("Row deleted.")
>>>>>>> 53036c28

    # CSV export/import
    st.write("### CSV export/import")
    if pd is not None:
        csv_bytes = filtered.to_csv(index=False).encode("utf-8")  # type: ignore[attr-defined]
        st.download_button("Download filtered CSV", csv_bytes, "leads.csv", "text/csv")
    uploaded = st.file_uploader("Optional: upload a leads CSV to append", type=["csv"])
    if uploaded is not None and pd is not None:
        try:
            add_df = pd.read_csv(uploaded)  # type: ignore[attr-defined]
            add_df = _ensure_schema(add_df)
            df = pd.concat([df, add_df], ignore_index=True)  # type: ignore[attr-defined]
<<<<<<< HEAD
            df = _ensure_schema(df)
            save_df(df)
            st.success(f"Imported {len(add_df)} rows.")
=======
            df = _ensure_schema(df); save_df(df); st.success(f"Imported {len(add_df)} rows.")
>>>>>>> 53036c28
        except Exception as e:
            st.error(f"Import failed: {e}")

    # Retry save
<<<<<<< HEAD
    if st.button("Retry save"):
        save_df(df)
=======
    if st.button("Retry save"): save_df(df)
>>>>>>> 53036c28

    st.caption("Backends: CSV / SQLite / Supabase. Local data in `data/` is ignored by git.")

if __name__ == "__main__":
    app()
<|MERGE_RESOLUTION|>--- conflicted
+++ resolved
@@ -1,29 +1,18 @@
-<<<<<<< HEAD
 # streamlit_app/tools/leads.py
-=======
->>>>>>> 53036c28
 from __future__ import annotations
 from pathlib import Path
 from datetime import datetime
 import os, re, sqlite3
 import streamlit as st
 
-<<<<<<< HEAD
 # Optional .env (safe if not installed)
-=======
-# Optional .env support (safe if not installed)
->>>>>>> 53036c28
 try:
     from dotenv import load_dotenv  # type: ignore
     load_dotenv()
 except Exception:
     pass
 
-<<<<<<< HEAD
 # Lazy imports so CI can import without heavy deps
-=======
-# Lazy imports so CI can import without extras
->>>>>>> 53036c28
 try:
     import pandas as pd  # type: ignore
 except Exception:
@@ -34,7 +23,6 @@
 except Exception:
     create_client = None  # type: ignore
 
-<<<<<<< HEAD
 # Reusable About/How-to block (fallback if helper missing)
 try:
     from streamlit_app.tools._common import about  # type: ignore
@@ -49,9 +37,6 @@
                 st.code(deps_cmd, language="bash")
             if notes:
                 st.info(notes)
-=======
-from streamlit_app.tools._common import about  # our reusable About/How-to block
->>>>>>> 53036c28
 
 DATA_DIR = Path("data")
 CSV_FILE = DATA_DIR / "leads.csv"
@@ -59,18 +44,14 @@
 SQLITE_TABLE = "leads"
 SUPABASE_TABLE = "leads"
 
-COLUMNS = ["created_at","name","email","company","source","status","notes"]
-STATUS_CHOICES = ["New","Contacted","Qualified","Won","Lost"]
-SOURCE_CHOICES = ["Website","Referral","LinkedIn","Inbound","Outbound","Event","Other"]
+COLUMNS = ["created_at", "name", "email", "company", "source", "status", "notes"]
+STATUS_CHOICES = ["New", "Contacted", "Qualified", "Won", "Lost"]
+SOURCE_CHOICES = ["Website", "Referral", "LinkedIn", "Inbound", "Outbound", "Event", "Other"]
 
 # ---------- utils ----------
 def _valid_email(s: str) -> bool:
-<<<<<<< HEAD
     if not s:
         return True
-=======
-    if not s: return True
->>>>>>> 53036c28
     return bool(re.match(r"^[^@\s]+@[^@\s]+\.[^@\s]+$", s.strip()))
 
 def _empty_df():
@@ -79,24 +60,16 @@
 
 def _ensure_schema(df):
     for c in COLUMNS:
-<<<<<<< HEAD
         if c not in df.columns:
             df[c] = ""
-=======
-        if c not in df.columns: df[c] = ""
->>>>>>> 53036c28
     return df[[c for c in COLUMNS if c in df.columns]]
 
 # ---------- CSV ----------
 def _load_df_csv():
     assert pd is not None, "pandas required at runtime"
     DATA_DIR.mkdir(parents=True, exist_ok=True)
-<<<<<<< HEAD
     if not CSV_FILE.exists():
         return _empty_df()
-=======
-    if not CSV_FILE.exists(): return _empty_df()
->>>>>>> 53036c28
     try:
         df = pd.read_csv(CSV_FILE)  # type: ignore[attr-defined]
     except Exception as e:
@@ -118,22 +91,14 @@
 def _init_sqlite():
     DATA_DIR.mkdir(parents=True, exist_ok=True)
     con = sqlite3.connect(str(SQLITE_FILE))
-<<<<<<< HEAD
     con.execute(
         f"""
-=======
-    con.execute(f"""
->>>>>>> 53036c28
         CREATE TABLE IF NOT EXISTS {SQLITE_TABLE} (
             created_at TEXT, name TEXT, email TEXT UNIQUE, company TEXT,
             source TEXT, status TEXT, notes TEXT
         )
-<<<<<<< HEAD
         """
     )
-=======
-    """)
->>>>>>> 53036c28
     return con
 
 def _load_df_sqlite():
@@ -148,12 +113,8 @@
 def _save_df_sqlite(df):
     con = _init_sqlite()
     try:
-<<<<<<< HEAD
         con.execute(f"DELETE FROM {SQLITE_TABLE}")
         con.commit()
-=======
-        con.execute(f"DELETE FROM {SQLITE_TABLE}"); con.commit()
->>>>>>> 53036c28
         df.to_sql(SQLITE_TABLE, con, if_exists="append", index=False)  # type: ignore[attr-defined]
         st.toast(f"Saved to {SQLITE_FILE}", icon="✅")
     except Exception as e:
@@ -164,7 +125,6 @@
 # ---------- Supabase ----------
 def _get_supabase_client():
     url = os.environ.get("SUPABASE_URL")
-<<<<<<< HEAD
     key = (
         os.environ.get("SUPABASE_SERVICE_ROLE_KEY")
         or os.environ.get("SUPABASE_KEY")
@@ -174,11 +134,6 @@
         return None, 'Install client: pip install "supabase>=2,<3"'
     if not url or not key:
         return None, "Set SUPABASE_URL and SUPABASE_SERVICE_ROLE_KEY in your environment."
-=======
-    key = os.environ.get("SUPABASE_SERVICE_ROLE_KEY") or os.environ.get("SUPABASE_KEY") or os.environ.get("SUPABASE_ANON_KEY")
-    if create_client is None: return None, 'Install client: pip install "supabase>=2,<3"'
-    if not url or not key: return None, "Set SUPABASE_URL and SUPABASE_SERVICE_ROLE_KEY in your environment."
->>>>>>> 53036c28
     try:
         return create_client(url, key), None
     except Exception as e:
@@ -187,13 +142,9 @@
 def _load_df_supabase():
     assert pd is not None, "pandas required at runtime"
     client, err = _get_supabase_client()
-<<<<<<< HEAD
     if err:
         st.warning(err)
         return _empty_df()
-=======
-    if err: st.warning(err); return _empty_df()
->>>>>>> 53036c28
     try:
         res = client.table(SUPABASE_TABLE).select("*").execute()
         df = pd.DataFrame(res.data or [])  # type: ignore[attr-defined]
@@ -204,13 +155,9 @@
 
 def _save_df_supabase(df):
     client, err = _get_supabase_client()
-<<<<<<< HEAD
     if err:
         st.error(err)
         return
-=======
-    if err: st.error(err); return
->>>>>>> 53036c28
     try:
         up = df.copy()
         if "email" in up.columns:
@@ -226,7 +173,6 @@
     st.title("Leads Tracker")
     about(
         description="Mini CRM for capturing leads. Backends: **CSV** (default), **SQLite** (local), **Supabase** (cloud).",
-<<<<<<< HEAD
         howto_md=(
             "1. Fill **Add a lead** → **Add lead**.  \n"
             "2. Use **Filters** to search.  \n"
@@ -236,15 +182,6 @@
         ),
         deps_cmd='pip install streamlit pandas "supabase>=2,<3" python-dotenv',
         notes="Local files live in `data/` and are ignored by git. Supabase table name: `leads`.",
-=======
-        howto_md="""1. Fill **Add a lead** → **Add lead**.  
-2. Use **Filters** to search.  
-3. Edit inline in the table → **Apply edited changes**.  
-4. **Settings**: choose backend & duplicate handling.  
-5. **Download** CSV / **Upload** CSV / use **Retry save** if the CSV was locked.""",
-        deps_cmd='pip install streamlit pandas "supabase>=2,<3" python-dotenv',
-        notes="Local files live in `data/` and are ignored by git. Supabase table name: `leads`."
->>>>>>> 53036c28
     )
 
     if pd is None:
@@ -253,7 +190,6 @@
 
     # Settings
     with st.expander("Settings", expanded=False):
-<<<<<<< HEAD
         backend_label = st.selectbox(
             "Storage backend", ["CSV (local)", "SQLite (local)", "Supabase (cloud)"], key="leads_backend"
         )
@@ -263,10 +199,6 @@
             horizontal=True,
             key="dup_mode",
         )
-=======
-        backend_label = st.selectbox("Storage backend", ["CSV (local)","SQLite (local)","Supabase (cloud)"], key="leads_backend")
-        dup_mode = st.radio("When a duplicate email is added", ["Update existing by email","Allow duplicate row"], horizontal=True, key="dup_mode")
->>>>>>> 53036c28
         require_valid = st.checkbox("Require valid email format", value=True, key="require_valid_email")
         if backend_label.startswith("Supabase"):
             if st.button("Test Supabase connection"):
@@ -314,11 +246,7 @@
                 mask = df["email"].astype(str).str.lower() == row["email"]
                 if mask.any() and st.session_state.get("dup_mode") == "Update existing by email":
                     idx = df[mask].index[0]
-<<<<<<< HEAD
                     for k in ["name", "company", "source", "status", "notes"]:
-=======
-                    for k in ["name","company","source","status","notes"]:
->>>>>>> 53036c28
                         df.loc[idx, k] = row[k]
                     st.info("Updated existing lead by email.")
                 else:
@@ -327,12 +255,8 @@
             else:
                 df = pd.concat([df, pd.DataFrame([row])], ignore_index=True)  # type: ignore[attr-defined]
                 st.success(f"Added: {row['name'] or '(no name)'}")
-<<<<<<< HEAD
             df = _ensure_schema(df)
             save_df(df)
-=======
-            df = _ensure_schema(df); save_df(df)
->>>>>>> 53036c28
 
     # Filters
     with st.expander("Filters", expanded=True):
@@ -340,53 +264,43 @@
         status_filter = st.multiselect("Status", STATUS_CHOICES, default=STATUS_CHOICES)
         src_values = sorted([s for s in df["source"].dropna().unique().tolist() if s])
         source_filter = st.multiselect("Source", src_values, default=src_values)
-<<<<<<< HEAD
         if st.button("Reset filters"):
             st.rerun()
-=======
-        if st.button("Reset filters"): st.rerun()
->>>>>>> 53036c28
 
     filtered = df.copy()
     if q:
         ql = q.lower()
-        filtered = filtered[ filtered.apply(lambda r: ql in " ".join(str(r[c]) for c in ["name","email","company","notes"]).lower(), axis=1) ]
+        filtered = filtered[
+            filtered.apply(
+                lambda r: ql in " ".join(str(r[c]) for c in ["name", "email", "company", "notes"]).lower(), axis=1
+            )
+        ]
     if status_filter:
-        filtered = filtered[ filtered["status"].isin(status_filter) ]
+        filtered = filtered[filtered["status"].isin(status_filter)]
     if source_filter:
-        filtered = filtered[ filtered["source"].isin(source_filter) ]
+        filtered = filtered[filtered["source"].isin(source_filter)]
 
     # Table + inline edit
     st.subheader(f"Leads ({len(filtered)})")
-<<<<<<< HEAD
     if filtered.empty:
         st.info("No rows match your filters.")
     edited = st.data_editor(
         filtered, key="leads_editor", width="stretch", height=350, num_rows="fixed"
     )
-=======
-    if filtered.empty: st.info("No rows match your filters.")
-    edited = st.data_editor(filtered, key="leads_editor", use_container_width=True, height=350, num_rows="fixed")
->>>>>>> 53036c28
     if st.button("Apply edited changes"):
         for idx in edited.index:
             for col in COLUMNS:
                 if col in edited.columns:
                     df.loc[idx, col] = edited.loc[idx, col]
-<<<<<<< HEAD
         df = _ensure_schema(df)
         save_df(df)
         st.success("Edits saved.")
-=======
-        df = _ensure_schema(df); save_df(df); st.success("Edits saved.")
->>>>>>> 53036c28
 
     # Quick update
     if not filtered.empty:
         with st.expander("Quick Update"):
             options = list(filtered.index)
             labels = [f"{i}: {filtered.loc[i,'name']} [{filtered.loc[i,'status']}]"] if options else []
-<<<<<<< HEAD
             pick = st.selectbox(
                 "Pick a row",
                 options,
@@ -402,15 +316,6 @@
                 df = df.drop(index=pick).reset_index(drop=True)
                 save_df(df)
                 st.success("Row deleted.")
-=======
-            pick = st.selectbox("Pick a row", options, format_func=lambda i: labels[options.index(i)] if options else str(i))
-            new_status = st.selectbox("New status", STATUS_CHOICES)
-            c1, c2 = st.columns(2)
-            if c1.button("Update status"):
-                df.loc[pick,"status"] = new_status; save_df(df); st.success("Status updated!")
-            if c2.button("Delete selected row"):
-                df = df.drop(index=pick).reset_index(drop=True); save_df(df); st.success("Row deleted.")
->>>>>>> 53036c28
 
     # CSV export/import
     st.write("### CSV export/import")
@@ -423,25 +328,17 @@
             add_df = pd.read_csv(uploaded)  # type: ignore[attr-defined]
             add_df = _ensure_schema(add_df)
             df = pd.concat([df, add_df], ignore_index=True)  # type: ignore[attr-defined]
-<<<<<<< HEAD
             df = _ensure_schema(df)
             save_df(df)
             st.success(f"Imported {len(add_df)} rows.")
-=======
-            df = _ensure_schema(df); save_df(df); st.success(f"Imported {len(add_df)} rows.")
->>>>>>> 53036c28
         except Exception as e:
             st.error(f"Import failed: {e}")
 
     # Retry save
-<<<<<<< HEAD
     if st.button("Retry save"):
         save_df(df)
-=======
-    if st.button("Retry save"): save_df(df)
->>>>>>> 53036c28
 
     st.caption("Backends: CSV / SQLite / Supabase. Local data in `data/` is ignored by git.")
 
 if __name__ == "__main__":
-    app()
+    app()